
from typing import TYPE_CHECKING, Any, Optional, Type
from pydantic import BaseModel, PrivateAttr
from redbird import BaseRepo, BaseResult
from redbird.templates import TemplateRepo
from redbird.exc import KeyFoundError

<<<<<<< HEAD
from redbird.oper import Between, Operation
from redbird.utils.deprecate import deprecated
=======
from redbird.oper import Between, Operation, skip
>>>>>>> 38e19822

if TYPE_CHECKING:
    from sqlalchemy.engine import Engine



class SQLRepo(TemplateRepo):
    """SQL Repository

    Parameters
    ----------
    model : Type
        Class of an item in the repository.
        Commonly dict or subclass of Pydantic
        BaseModel. By default dict
    id_field : str, optional
        Attribute or key that identifies each item
        in the repository.
    field_access : {'attr', 'key'}, optional
        How to access a field in an item. Either
        by attribute ('attr') or key ('item').
        By default guessed from the model.
    query : Type, optional
        Query model of the repository.
    errors_query : {'raise', 'warn', 'discard'}
        Whether to raise an exception, warn or discard
        the item in case of validation error in 
        converting data to the item model from
        the repository. By default raise 
    model_orm : Type of Base, optional
        Subclass of SQL Alchemy representation of the item.
        This is the class that is operated behind the scenes.
    table : str, optional
        Table name where the items lies. Should only be given
        if no model_orm specified.
    conn_string : str, optional
        Connection string to the database. 
        Pass either conn_string, engine or session if
        model_orm is not defined.
    engine : sqlalchemy.engine.Engine, optional
        SQLAlchemy engine to connect the database. 
        Pass either conn_string, engine or session if
        model_orm is not defined.
    session : sqlalchemy.session.Session
        Connection session to the database.
        Pass either conn_string, engine or session if
        model_orm is not defined.

    Examples
    --------

    .. code-block:: python

        from sqlalchemy import create_engine
        from redbird.repos import SQLRepo

        engine = create_engine('sqlite://')
        repo = SQLRepo(engine=engine, table="my_table")

    You may also supply a session:

    .. code-block:: python

        from sqlalchemy import create_engine
        from sqlalchemy.orm import Session
        from redbird.repos import SQLRepo

        engine = create_engine('sqlite://')
        session = Session(engine)
        repo = SQLRepo(session=session, table="my_table")

    Using ORM model:

    .. code-block:: python

        from sqlalchemy.orm import declarative_base
        
        Base = declarative_base()

        class Car(Base):
            __tablename__ = 'my_table'
            color = Column(String, primary_key=True)
            car_type = Column(String)
            milage = Column(Integer)

        from sqlalchemy import create_engine
        from redbird.repos import SQLRepo

        engine = create_engine('sqlite://')
        repo = SQLRepo(model_orm=Car, engine=engine)

    Using ORM model and reflect Pydantic Model:

    .. code-block:: python

        from sqlalchemy.orm import declarative_base
        
        Base = declarative_base()

        class Car(Base):
            __tablename__ = 'my_table'
            color = Column(String, primary_key=True)
            car_type = Column(String)
            milage = Column(Integer)

        from sqlalchemy import create_engine
        from redbird.repos import SQLRepo

        engine = create_engine('sqlite://')
        repo = SQLRepo(model_orm=Car, reflect_model=True, engine=engine)

    Using ORM model and Pydantic Model:

    .. code-block:: python

        from pydantic import BaseModel
        from sqlalchemy.orm import declarative_base
        
        Base = declarative_base()

        class CarORM(Base):
            __tablename__ = 'my_table'
            color = Column(String, primary_key=True)
            car_type = Column(String)
            milage = Column(Integer)

        class Car(BaseModel):
            id: str
            name: str
            age: int

        from sqlalchemy import create_engine
        from redbird.repos import SQLRepo

        engine = create_engine('sqlite://')
        repo = SQLRepo(model=Car, model_orm=CarORM, engine=engine)
    """

    model_orm: Optional[Any]
    table: Optional[str]
    session: Any
    engine: Optional[Any]

    _Base = PrivateAttr()

    @classmethod
    @deprecated("Please use normal init instead.")
    def from_engine(cls, *args, engine, **kwargs):
        kwargs["session"] = cls.create_scoped_session(engine)
        return cls(*args, **kwargs)

    @classmethod
    @deprecated("Please use normal init instead.")
    def from_connection_string(cls, *args, conn_string, **kwargs):
        from sqlalchemy import create_engine
        return cls.from_engine(*args, engine=create_engine(conn_string), **kwargs)


    def __init__(self, *args, reflect_model=False, conn_string=None, engine=None, session=None, **kwargs):
        from sqlalchemy import create_engine
        from sqlalchemy.ext.automap import automap_base

        # Determine connection
        if conn_string is not None:
            engine = create_engine(conn_string)
        if engine is not None:
            session = self.create_scoped_session(engine)

        # Create model_orm/model
        if "model_orm" not in kwargs:
            if session is None:
                raise TypeError(
                    "Connection cannot be determined. "
                    "Consider using method 'from_connection_string' "
                    "and pass connection string as conn_string"
                )
            table = kwargs["table"]
            self._Base = automap_base()
            self._Base.prepare(session.get_bind(), reflect=True)
            kwargs["model_orm"] = getattr(self._Base.classes, table)
        if reflect_model:
            kwargs["model"] = self.orm_model_to_pydantic(kwargs["model_orm"])
        super().__init__(*args, session=session, **kwargs)

    def insert(self, item):
        from sqlalchemy.exc import IntegrityError
        row = self.item_to_data(item)

        try:
            self.session.add(row)
            self.session.commit()
        except IntegrityError as exc:
            self.session.rollback()
            raise KeyFoundError(f"Item {self.get_field_value(item, self.id_field)} is already in the table.") from exc

    def upsert(self, item):
        row = self.item_to_data(item)

        self.session.merge(row)
        self.session.commit()

    def data_to_item(self, item_orm):
        # Turn ORM item to Pydantic item
        if hasattr(self.model, "from_orm") and self.model.Config.orm_mode:
            # Use Pydantic methods
             return self.model.from_orm(item_orm)
        else:
            # Turn ORM to model using mapping
            d = vars(item_orm)
            d.pop("_sa_instance_state", None)
            return self.model(**d)

    def item_to_data(self, item:BaseModel):
        # Turn Pydantic item to ORM item
        return self.model_orm(**self.item_to_dict(item))

    def orm_model_to_pydantic(self, model):
        # Turn SQLAlchemy BaseModel to Pydantic BaseModel
        from pydantic_sqlalchemy import sqlalchemy_to_pydantic
        return sqlalchemy_to_pydantic(model)

    @staticmethod
    def create_scoped_session(engine):
        from sqlalchemy.orm import sessionmaker, scoped_session
        Session = sessionmaker(bind=engine)
        return scoped_session(Session)

    def item_to_dict(self, item):
        if isinstance(item, dict):
            return item
        elif hasattr(item, "dict"):
            # Is pydantic
            return item.dict(exclude_unset=True)
        else:
            d = vars(item)
            d.pop("_sa_instance_state", None)
            return d

    def create(self):
        self.model_orm.__table__.create(bind=self.session.bind)

    def query_read(self, query):
        for data in self._filter_orm(query):
            yield data

    def query_read_first(self, query):
        item = self._filter_orm(query).first()
        if item is not None:
            return self.data_to_item(item)

    def query_update(self, query, values):

        self._filter_orm(query).update(values)

    def query_delete(self, query):
        self._filter_orm(query).delete()

    def query_count(self, query):
        return self._filter_orm(query).count()

    def _filter_orm(self, query):
        session = self.session
        return session.query(self.model_orm).filter(query)

    def format_query(self, oper: dict):
        from sqlalchemy import column, orm, true
        stmt = true()
        for column_name, oper_or_value in oper.items():
            if isinstance(oper_or_value, Operation):
                oper = oper_or_value
                if hasattr(oper, "__py_magic__"):
                    magic = oper.__py_magic__
                    oper_method = getattr(column(column_name), magic)

                    # Here we form the SQLAlchemy operation, ie.: column("mycol") >= 5
                    sql_oper = oper_method(oper.value)
                elif isinstance(oper, Between):
                    sql_oper = column(column_name).between(oper.start, oper.end)
                elif oper is skip:
                    continue
                else:
                    raise NotImplementedError(f"Not implemented operator: {oper}")
            else:
                value = oper_or_value
                sql_oper = column(column_name) == value
            stmt &= sql_oper
        return stmt<|MERGE_RESOLUTION|>--- conflicted
+++ resolved
@@ -5,12 +5,9 @@
 from redbird.templates import TemplateRepo
 from redbird.exc import KeyFoundError
 
-<<<<<<< HEAD
-from redbird.oper import Between, Operation
+
+from redbird.oper import Between, Operation, skip
 from redbird.utils.deprecate import deprecated
-=======
-from redbird.oper import Between, Operation, skip
->>>>>>> 38e19822
 
 if TYPE_CHECKING:
     from sqlalchemy.engine import Engine
