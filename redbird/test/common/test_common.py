--- conflicted
+++ resolved
@@ -153,7 +153,6 @@
             Item(id="e", name="Jesse", age=40),
         ]
 
-<<<<<<< HEAD
     def test_filter_by_update_dict(self, repo):
         self.populate(repo)
         Item = repo.model
@@ -165,7 +164,7 @@
             Item(id="c", name="Something", age=30),
             Item(id="d", name="Something", age=30),
             Item(id="e", name="Jesse", age=40),
-=======
+
     def test_filter_by_replace(self, repo):
         self.populate(repo)
         Item = repo.model
@@ -190,7 +189,6 @@
             Item(id="d", name="Johnny", age=30),
             Item(id="e", name="Jesse", age=40),
             Item(id="b", name="Something"),
->>>>>>> a2116d73
         ]
 
     def test_filter_by_delete(self, repo):
